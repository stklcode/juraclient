language: java
jdk:
  - openjdk8
  - openjdk11
<<<<<<< HEAD
  - openjdk14
=======
  - openjdk15
>>>>>>> 24b69a29
install: true
addons:
  sonarcloud:
    organization: "stklcode-github"
    token:
        secure: "FkEe/+MKpF4pSX3ZYOgu7oeIKf0460Q3XVLUhIX9bk2dyY8hoab74oCo4FtD7jim0+ZC13JVHGDX7iOQMUtS5EZ+x+pA0qpppzCK5zV8afN/l46HJ07kJldvr+EH0klbDVMFZQ5dT7r/w6CoDzjtENHzKQAJLcheUVDNpkcuBdaplTqIAVf3lQpKtOuVjQJ5qZDwwS5wsHNqPcYbcEGrPmcKDVnp3mD3bfI6dT1bbRt845QcD73rPYkQKxen8eIwJxFf5MZStgvbj7yphPxPGwoLAsoLP6LpThTDYcrg+vgUnSs+l9GckL3IbhPAmecixLbKVnphBZzRTvpdMTt5KeOoAJ2nM6RLs5cRCqiEgLEioWkVaSH5WxoBj38Z1h4fTsDV3dTcCuQWX8GFxdeeTelu+XbatdRWMnUgiF7oax+uNvR62fasTbAc7dWPJbARiD7ZbkWH4nHEY07xKKx87xzUz36ZeEHGoBXgqnLmv/FCwqMrEpOoIT41fc0WYtdIA4wjRoAyG0u+wNBMbVlf4PK72seM4b/bmU+TtmaaVla/SvNOiz+A3DHxtJEUScPcL3QGjviddglMf+wyD6VXVViq9VuYRKZFyjpuoNpb5lwEbwmRnmLabBx8jBgyPinjpmqHYlIntcPAwuyLRaqTHFcmCrbeeZEf7KaPRYKx+Cs="
cache:
  directories:
    - '$HOME/.m2/repository'
    - '$HOME/.sonar/cache'
script:
  - if [ "$TRAVIS_JDK_VERSION" == "openjdk11" ]; then mvn -P coverage clean package sonar:sonar; else mvn clean test; fi<|MERGE_RESOLUTION|>--- conflicted
+++ resolved
@@ -2,11 +2,7 @@
 jdk:
   - openjdk8
   - openjdk11
-<<<<<<< HEAD
-  - openjdk14
-=======
   - openjdk15
->>>>>>> 24b69a29
 install: true
 addons:
   sonarcloud:
